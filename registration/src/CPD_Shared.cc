#include "YgorFilesDirs.h"    //Needed for Does_File_Exist_And_Can_Be_Read(...), etc..
#include "YgorMisc.h"         //Needed for FUNCINFO, FUNCWARN, FUNCERR macros.
#include "YgorMath.h"         //Needed for samples_1D.
#include "YgorString.h"       //Needed for GetFirstRegex(...)
#include "CPD_Shared.h"
#include <chrono>
using namespace std::chrono;

Eigen::MatrixXd CenterMatrix(const Eigen::MatrixXd & points,
            const Eigen::MatrixXd & meanVector) {
    Eigen::MatrixXd oneVec = Eigen::MatrixXd::Ones(points.rows(),1);
    return points - oneVec * meanVector.transpose();
}

Eigen::MatrixXd GetTranslationVector(const Eigen::MatrixXd & rotationMatrix,
            const Eigen::MatrixXd & xMeanVector,
            const Eigen::MatrixXd & yMeanVector,
            double scale) {
    return xMeanVector - scale * rotationMatrix * yMeanVector;
}

Eigen::MatrixXd AlignedPointSet(const Eigen::MatrixXd & yPoints,
            const Eigen::MatrixXd & rotationMatrix,
            const Eigen::MatrixXd & translation,
            double scale) {
    
    Eigen::MatrixXd oneVec = Eigen::MatrixXd::Ones(yPoints.rows(),1);
    return scale * yPoints * rotationMatrix.transpose() + oneVec * translation.transpose();
}

double Init_Sigma_Squared(const Eigen::MatrixXd & xPoints,
            const Eigen::MatrixXd & yPoints) {
    double normSum = 0;
    int nRowsX = xPoints.rows();
    int mRowsY =  yPoints.rows();
    int dim = xPoints.cols();
    for (int i = 0; i < nRowsX; i++) {
        const auto xRow = xPoints.row(i).transpose();
        for (int j = 0; j < mRowsY; j++) {
            const auto yRow = yPoints.row(j).transpose();
            auto rowDiff = xRow - yRow;
            FUNCINFO(normSum)
            normSum += rowDiff.squaredNorm();
        }
    }
    return 1.0 / (nRowsX * mRowsY * dim) * normSum;
}

Eigen::MatrixXd E_Step(const Eigen::MatrixXd & xPoints,
            const Eigen::MatrixXd & yPoints,
            const Eigen::MatrixXd & rotationMatrix,
            const Eigen::MatrixXd & t,
            double sigmaSquared,
            double w,
            double scale) {
    Eigen::MatrixXd postProb = Eigen::MatrixXd::Zero(yPoints.rows(),xPoints.rows());
    Eigen::MatrixXd expMat = Eigen::MatrixXd::Zero(yPoints.rows(),xPoints.rows());

    Eigen::MatrixXd tempVector;
    double expArg;
    double numerator;
    double denominator;

    double mRowsY = yPoints.rows();
    double nRowsX = xPoints.rows();
    double dimensionality = yPoints.cols();
<<<<<<< HEAD
=======

    // std::cout << "\n";
    // std::cout << "\n";    
    auto start = high_resolution_clock::now();
>>>>>>> 140f38bc
    for (size_t m = 0; m < mRowsY; ++m) {
        for (size_t n = 0; n < nRowsX; ++n) {
            tempVector = xPoints.row(n).transpose() - (rotationMatrix * yPoints.row(m).transpose() + t);
            expArg = - 1 / (2 * sigmaSquared) * tempVector.squaredNorm();
            expMat(m,n) = exp(expArg);
        }
    }

    auto stop = high_resolution_clock::now();
    auto duration = duration_cast<microseconds>(stop - start); 
    // std::cout << duration.count() << std::endl; 

    for (size_t m = 0; m < mRowsY; ++m) {
        for (size_t n = 0; n < nRowsX; ++n) {
            numerator = expMat(m,n);
            denominator = expMat.col(n).sum() + 
                          pow(2 * M_PI * sigmaSquared,((double)(dimensionality/2))) * (w/(1-w)) * (double)(mRowsY / nRowsX);
            postProb(m,n) = numerator / denominator;
        }
    }
    stop = high_resolution_clock::now();
    duration = duration_cast<microseconds>(stop - start); 
    // std::cout << duration.count() << std::endl; 
    // std::cout << "\n";
    // std::cout << "\n";
    
    return postProb;
}

<<<<<<< HEAD
Eigen::MatrixXd CalculateUx(
=======
// Eigen::MatrixXd E_Step_Old(const Eigen::MatrixXd & xPoints,
//             const Eigen::MatrixXd & yPoints,
//             const Eigen::MatrixXd & BRMatrix,
//             const Eigen::MatrixXd & t,
//             double sigmaSquared,
//             double w) {

//     Eigen::MatrixXd postProb = Eigen::MatrixXd::Zero(yPoints.rows(),xPoints.rows());

//     Eigen::MatrixXd tempVector;
//     double expArg;
//     double numerator;
//     double denomSum;
//     double denominator;

    // double mRowsY = yPoints.rows();
    // double nRowsX = xPoints.rows();
    // double dimensionality = yPoints.cols();
    
//     for (size_t m = 0; m < mRowsY; ++m) {
//         for (size_t n = 0; n < nRowsX; ++n) {

//             auto start = high_resolution_clock::now();
//             tempVector = xPoints.row(n).transpose() - (BRMatrix * yPoints.row(m).transpose() + t);
//             expArg = - 1 / (2 * sigmaSquared) * tempVector.squaredNorm();
//             numerator = exp(expArg);
            
//             denomSum = 0;
//             // auto start = high_resolution_clock::now();
//             for (size_t k = 0; k < mRowsY; ++k) {
//                 tempVector = xPoints.row(n).transpose() - (BRMatrix * yPoints.row(k).transpose() + t);
//                 expArg = - 1 / (2 * sigmaSquared) * tempVector.squaredNorm();
//                 denomSum += exp(expArg);
//             }
//             // auto stop = high_resolution_clock::now();
//             // auto duration = duration_cast<microseconds>(stop - start); 
//             // std::cout << duration.count() << std::endl; 
//             denominator = denomSum + pow(2 * M_PI * sigmaSquared,((double)(dimensionality/2))) * (w/(1-w)) * (double)(mRowsY / nRowsX);

//             postProb(m,n) = numerator / denominator;

//             auto stop = high_resolution_clock::now();
//             auto duration = duration_cast<microseconds>(stop - start); 
//             std::cout << duration.count() << std::endl; 
//         }
//     }



//     return postProb;

// }

Eigen::MatrixXd CalculateUx(double Np, 
>>>>>>> 140f38bc
            const Eigen::MatrixXd & xPoints, 
            const Eigen::MatrixXd & postProb){
    Eigen::MatrixXd oneVec = Eigen::MatrixXd::Ones(postProb.rows(),1);
    double oneOverNp = 1/(postProb.sum());
    return oneOverNp * (xPoints.transpose()) * postProb.transpose() * oneVec;
}

Eigen::MatrixXd CalculateUy( 
            const Eigen::MatrixXd & yPoints, 
            const Eigen::MatrixXd & postProb){
    Eigen::MatrixXd oneVec = Eigen::MatrixXd::Ones(postProb.cols(),1);
    double oneOverNp = 1/(postProb.sum());
    return oneOverNp * (yPoints.transpose()) * postProb * oneVec;
}<|MERGE_RESOLUTION|>--- conflicted
+++ resolved
@@ -64,13 +64,10 @@
     double mRowsY = yPoints.rows();
     double nRowsX = xPoints.rows();
     double dimensionality = yPoints.cols();
-<<<<<<< HEAD
-=======
 
     // std::cout << "\n";
     // std::cout << "\n";    
     auto start = high_resolution_clock::now();
->>>>>>> 140f38bc
     for (size_t m = 0; m < mRowsY; ++m) {
         for (size_t n = 0; n < nRowsX; ++n) {
             tempVector = xPoints.row(n).transpose() - (rotationMatrix * yPoints.row(m).transpose() + t);
@@ -100,9 +97,6 @@
     return postProb;
 }
 
-<<<<<<< HEAD
-Eigen::MatrixXd CalculateUx(
-=======
 // Eigen::MatrixXd E_Step_Old(const Eigen::MatrixXd & xPoints,
 //             const Eigen::MatrixXd & yPoints,
 //             const Eigen::MatrixXd & BRMatrix,
@@ -156,8 +150,7 @@
 
 // }
 
-Eigen::MatrixXd CalculateUx(double Np, 
->>>>>>> 140f38bc
+Eigen::MatrixXd CalculateUx(
             const Eigen::MatrixXd & xPoints, 
             const Eigen::MatrixXd & postProb){
     Eigen::MatrixXd oneVec = Eigen::MatrixXd::Ones(postProb.rows(),1);
