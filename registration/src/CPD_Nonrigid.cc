#include "YgorFilesDirs.h"    //Needed for Does_File_Exist_And_Can_Be_Read(...), etc..
#include "YgorMisc.h"         //Needed for FUNCINFO, FUNCWARN, FUNCERR macros.
#include "YgorMath.h"         //Needed for samples_1D.
#include "YgorString.h"       //Needed for GetFirstRegex(...)
#include "CPD_Nonrigid.h"
#include <chrono>
#include <cmath>
#include <eigen3/Eigen/Core>
#include "YgorMathIOXYZ.h"    //Needed for ReadPointSetFromXYZ.
using namespace std::chrono;

NonRigidCPDTransform::NonRigidCPDTransform(int N_move_points, int dimensionality) {
    this->dim = dimensionality;
    this->W = Eigen::MatrixXd::Zero(N_move_points, this->dim); 
}

void NonRigidCPDTransform::apply_to(point_set<double> &ps) {
    auto N_points = static_cast<long int>(ps.points.size());
    Eigen::MatrixXd Y = Eigen::MatrixXd::Zero(N_points, this->dim); 
    // Fill the X vector with the corresponding points.
    
    for(long int j = 0; j < N_points; ++j) { // column
        auto P = ps.points[j];
        Y(j, 0) = P.x;
        Y(j, 1) = P.y;
        Y(j, 2) = P.z;
    }
    auto Y_hat = apply_to(Y);
    for(long int j = 0; j < N_points; ++j) { // column
        ps.points[j].x = Y_hat(j, 0);
        ps.points[j].y = Y_hat(j, 1);
        ps.points[j].z = Y_hat(j, 2);
    }
}

void NonRigidCPDTransform::write_to( std::ostream &os ) {
    Eigen::MatrixXd m = this->G * this->W;
    int rows = m.rows();
    for(int i = 0; i < rows; i++) {
        for(int j = 0; j < this->dim; j++) {
            os << m(i, j);
            os << " ";
        }
        os << "\n";
    }
}

Eigen::MatrixXd NonRigidCPDTransform::apply_to(const Eigen::MatrixXd & ps) {
    return ps + this->G * this->W;
}

double Init_Sigma_Squared_NR(const Eigen::MatrixXd & xPoints,
            const Eigen::MatrixXd & yPoints) {

    double normSum = 0;
    int nRowsX = xPoints.rows();
    int mRowsY =  yPoints.rows();
    int dim = xPoints.cols();
    
    for (int i = 0; i < nRowsX; i++) {
        const auto xRow = xPoints.row(i).transpose();
        for (int j = 0; j < mRowsY; j++) {
            const auto yRow = yPoints.row(j).transpose();
            auto rowDiff = xRow - yRow;
            normSum += rowDiff.squaredNorm();
        }
    }

    return normSum / (nRowsX * mRowsY * dim);
}

Eigen::MatrixXd GetGramMatrix(const Eigen::MatrixXd & yPoints, double betaSquared) {
    int mRowsY = yPoints.rows();
    double expArg;
    Eigen::MatrixXd gramMatrix = Eigen::MatrixXd::Zero(mRowsY,mRowsY);
    Eigen::MatrixXd tempVector;
    
    for (int i = 0; i < mRowsY; ++i) {
        for (int j = 0; j < mRowsY; ++j) {
            tempVector = yPoints.row(i) - yPoints.row(j);
            expArg = - 1 / (2 * betaSquared) * tempVector.squaredNorm();
            gramMatrix(i,j) = exp(expArg);
        }
    }

    return gramMatrix;
}

double GetSimilarity_NR(const Eigen::MatrixXd & xPoints,
            const Eigen::MatrixXd & yPoints,
            const Eigen::MatrixXd & gramMatrix,
            const Eigen::MatrixXd & W) {
    
    int mRowsY = yPoints.rows();
    int nRowsX = xPoints.rows(); 
    Eigen::MatrixXd alignedYPoints = AlignedPointSet_NR(yPoints, gramMatrix, W);
    Eigen::MatrixXd tempVector;

    double sum = 0;
    double min_distance = -1;
    for (int m = 0; m < mRowsY; ++m) {
        min_distance = -1;
        for (int n = 0; n < nRowsX; ++n) {
            tempVector = xPoints.row(n) - alignedYPoints.row(m);
            if (min_distance < 0 || tempVector.norm() < min_distance) {
                min_distance = tempVector.norm();
            }
        }
        sum += min_distance;
    }

    sum = sum / (mRowsY * 1.00);

    return sum;
}

double GetObjective_NR(const Eigen::MatrixXd & xPoints,
            const Eigen::MatrixXd & yPoints,
            const Eigen::MatrixXd & postProb,
            const Eigen::MatrixXd & gramMatrix,
            const Eigen::MatrixXd & W,
            double sigmaSquared) {
    
    int mRowsY = yPoints.rows();
    int nRowsX = xPoints.rows(); 
    double dimensionality = xPoints.cols();
    double Np = postProb.sum();
    Eigen::MatrixXd alignedYPoints = AlignedPointSet_NR(yPoints, gramMatrix, W);
    Eigen::MatrixXd tempVector;
    double leftSum = 0;
    for (int m = 0; m < mRowsY; ++m) {
        for (int n = 0; n < nRowsX; ++n) {
            tempVector = xPoints.row(n) - alignedYPoints.row(m);
            leftSum += postProb(m,n) * tempVector.squaredNorm();
        }
    }
    leftSum = leftSum / (2.0 * sigmaSquared);
    double rightSum = Np * dimensionality / 2.0 * log(sigmaSquared);
    return leftSum + rightSum;
}

Eigen::MatrixXd E_Step_NR(const Eigen::MatrixXd & xPoints,
            const Eigen::MatrixXd & yPoints,
            const Eigen::MatrixXd & gramMatrix,
            const Eigen::MatrixXd & W,
            double sigmaSquared,
            double w) {
    Eigen::MatrixXd postProb = Eigen::MatrixXd::Zero(yPoints.rows(),xPoints.rows());
    Eigen::MatrixXd expMat = Eigen::MatrixXd::Zero(yPoints.rows(),xPoints.rows());

    Eigen::MatrixXd tempVector;
    double expArg;
    double numerator;
    double denominator;

    int mRowsY = yPoints.rows();
    int nRowsX = xPoints.rows();
    int dimensionality = yPoints.cols();

    for (int m = 0; m < mRowsY; ++m) {
        tempVector = yPoints.row(m) + gramMatrix.row(m) * W;
        for (int n = 0; n < nRowsX; ++n) {
            expArg = - 1 / (2 * sigmaSquared) * (xPoints.row(n) - tempVector).squaredNorm();
            expMat(m,n) = exp(expArg);
        }
    }

    for (int n = 0; n < nRowsX; ++n) {
        denominator = expMat.col(n).sum() + 
                          pow((2 * M_PI * sigmaSquared),((double)(dimensionality/2.0))) * (w/(1-w)) * (double)(mRowsY / nRowsX);
        for (int m = 0; m < mRowsY; ++m) {
            numerator = expMat(m,n);
            postProb(m,n) = numerator / denominator;
        }
    }

    return postProb;
}

Eigen::MatrixXd GetW(const Eigen::MatrixXd & yPoints,
            const Eigen::MatrixXd & gramMatrix,
            const Eigen::MatrixXd & postProbOne,
            const Eigen::MatrixXd & postProbX,
            double sigmaSquared,
            double lambda){
    
    high_resolution_clock::time_point start = high_resolution_clock::now();
    high_resolution_clock::time_point stop;
    duration<double> time_span;

    stop = high_resolution_clock::now();
    time_span = duration_cast<duration<double>>(stop - start);
    FUNCINFO("4 Excecution took time: " << time_span.count())
    Eigen::MatrixXd postProbInvDiag = ((postProbOne).asDiagonal()).inverse(); // d(P1)^-1
    stop = high_resolution_clock::now();
    time_span = duration_cast<duration<double>>(stop - start);
    FUNCINFO("4 Excecution took time: " << time_span.count())
    Eigen::MatrixXd A = gramMatrix + lambda * sigmaSquared * postProbInvDiag;
    Eigen::MatrixXd b = postProbInvDiag * postProbX - yPoints;

    return A.llt().solve(b); // assumes A is positive definite, uses llt decomposition
}

Eigen::MatrixXd LowRankGetW(const Eigen::MatrixXd & yPoints,
            const Eigen::VectorXd & gramValues,
            const Eigen::MatrixXd & gramVectors,
            const Eigen::MatrixXd & postProbOne,
            const Eigen::MatrixXd & postProbX,
            double sigmaSquared,
            double lambda) {
    high_resolution_clock::time_point start = high_resolution_clock::now();
    high_resolution_clock::time_point stop;
    duration<double> time_span;
    double coef = 1/(lambda * sigmaSquared);
    stop = high_resolution_clock::now();
    time_span = duration_cast<duration<double>>(stop - start);
    FUNCINFO("4 Excecution took time: " << time_span.count())
    Eigen::MatrixXd postProbInvDiag = ((postProbOne).asDiagonal()).inverse(); // d(P1)^-1
    stop = high_resolution_clock::now();
    time_span = duration_cast<duration<double>>(stop - start);
    FUNCINFO("3 Excecution took time: " << time_span.count())
    Eigen::MatrixXd first = coef * (postProbOne).asDiagonal();
    stop = high_resolution_clock::now();
    time_span = duration_cast<duration<double>>(stop - start);
    FUNCINFO("1 Excecution took time: " << time_span.count())
    Eigen::MatrixXd invertedValues = gramValues.asDiagonal().inverse();
    stop = high_resolution_clock::now();
    time_span = duration_cast<duration<double>>(stop - start);
    FUNCINFO("2 Excecution took time: " << time_span.count())
    Eigen::MatrixXd toInvert = invertedValues + coef * gramVectors.transpose()*(postProbOne).asDiagonal()*gramVectors;
    stop = high_resolution_clock::now();
    time_span = duration_cast<duration<double>>(stop - start);
    FUNCINFO("6 Excecution took time: " << time_span.count())
    Eigen::MatrixXd inverted = toInvert.llt().solve(Eigen::MatrixXd::Identity(gramValues.size(), gramValues.size()));
    Eigen::MatrixXd b = postProbInvDiag * postProbX - yPoints;
    stop = high_resolution_clock::now();
    time_span = duration_cast<duration<double>>(stop - start);
    FUNCINFO("2 Excecution took time: " << time_span.count())
    return (first - pow(coef, 2) * (postProbOne).asDiagonal() * gramVectors * inverted * gramVectors.transpose() * (postProbOne).asDiagonal()) * b;
}

Eigen::MatrixXd AlignedPointSet_NR(const Eigen::MatrixXd & yPoints,
            const Eigen::MatrixXd & gramMatrix,
            const Eigen::MatrixXd & W){

    return yPoints + (gramMatrix * W);
}

double SigmaSquared(const Eigen::MatrixXd & xPoints,
            const Eigen::MatrixXd & postProbOne,
            const Eigen::MatrixXd & postProbTransOne,
            const Eigen::MatrixXd & postProbX,
            const Eigen::MatrixXd & transformedPoints){

    int dim = xPoints.cols();
    double Np = postProbOne.sum();
    double firstTerm = (double)(xPoints.transpose() * (postProbTransOne).asDiagonal() * xPoints).trace();
    double secondTerm = (double)(2 * ((postProbX).transpose() * transformedPoints).trace());
    double thirdTerm = (double)(transformedPoints.transpose() * (postProbOne).asDiagonal() * transformedPoints).trace();
    return (firstTerm - secondTerm + thirdTerm) / (Np * dim);
}

void GetNLargestEigenvalues_V2(const Eigen::MatrixXd & m,
            Eigen::MatrixXd & vector_matrix,
            Eigen::VectorXd & value_matrix,
            int num_eig,
            int size) {
    Eigen::SelfAdjointEigenSolver<Eigen::MatrixXd> solver(m);
    Eigen::VectorXd values = solver.eigenvalues();
    Eigen::MatrixXd vectors = solver.eigenvectors();
    value_matrix = values.tail(num_eig);
    vector_matrix = vectors.block(0, size - num_eig, size, num_eig);
}

void GetNLargestEigenvalues(const Eigen::MatrixXd & m,
            Eigen::MatrixXd & vector_matrix,
            Eigen::VectorXd & value_matrix,
            int num_eig,
            int size,
            int power_iter,
            double power_tol) {
    double ev;
    Eigen::MatrixXd working_m = m.replicate(1, 1);
    Eigen::VectorXd working_v = Eigen::VectorXd::Random(size);
    FUNCINFO(num_eig)
    for(int i = 0; i < num_eig; i++) {
        working_v = Eigen::VectorXd::Random(size);
        ev = PowerIteration(working_m, working_v, power_iter, power_tol);
        value_matrix(i) = ev; 
        Eigen::VectorXd v = working_v;

        vector_matrix.col(i) = v;
        working_m = working_m-ev * working_v * working_v.transpose();
    }
}

double PowerIteration(const Eigen::MatrixXd & m,
            Eigen::VectorXd & v, 
            int num_iter,
            double tolerance) {
    double norm;
    double prev_ev = 0;
    double ev = 0;
    Eigen::VectorXd new_v;
    v.normalize();
    for (int i =0; i < num_iter; i++) {
        prev_ev = ev;
        new_v = m * v;
        ev = v.dot(new_v);
        norm = new_v.norm();
        v = new_v / norm;
        if(abs(ev - prev_ev) < tolerance) {
            break;
        }
    }
    return ev;
}

// Y = target_pts = moving_pts
// X = source_pts = fixed_pts (in general)
// epsilon is error, w is a parameter from cpd
CPD_MatrixVector_Products ComputeCPDProductsIfgt(const Eigen::MatrixXd & fixed_pts,
                                                    const Eigen::MatrixXd & moving_pts,
                                                    double sigmaSquared, 
                                                    double epsilon,
                                                    double w) {
    
    int N_fixed_pts = fixed_pts.rows();
    int M_moving_pts = moving_pts.rows();
    int dim = fixed_pts.cols();
    double bandwidth = std::sqrt(2.0 * sigmaSquared);

    double c = w / (1.0 - w) * (double) M_moving_pts / N_fixed_pts * 
                            std::pow(2.0 * M_PI * sigmaSquared, 0.5 * dim); // const in denom of P matrix
    
    Eigen::MatrixXd fixed_pts_scaled;
    Eigen::MatrixXd moving_pts_scaled;
    
    auto bw_scale_start = std::chrono::high_resolution_clock::now();

    double bandwidth_scaled = rescale_points(fixed_pts, moving_pts, fixed_pts_scaled, 
                                moving_pts_scaled, bandwidth);
<<<<<<< HEAD

    auto bw_scale_end = std::chrono::high_resolution_clock::now();
	auto time_span = std::chrono::duration_cast<std::chrono::duration<double>>(bw_scale_end - bw_scale_start);
    std::cout << "Scaling took time: " << time_span.count() << " s" << std::endl;

    Eigen::ArrayXd ones_array = Eigen::ArrayXd::Ones(moving_pts_scaled.rows(),1);
=======
    
    std::cout << "bandwidth scaled: " << bandwidth_scaled << std::endl;
>>>>>>> 2b58c962a64320a6c1ef886a956571facdc3becf
    auto ifgt_transform = std::make_unique<IFGT>(moving_pts_scaled, bandwidth_scaled, epsilon); // in this case, moving_pts = source_pts
                                                                                                // because we take the transpose of K(M x N)                                                 
    auto Kt1 = ifgt_transform->compute_ifgt(fixed_pts_scaled);                                       // so we'll get an N x 1 vector for Kt1 


    auto ifgt1 = std::chrono::high_resolution_clock::now();
	time_span = std::chrono::duration_cast<std::chrono::duration<double>>(ifgt1 - bw_scale_end);
    std::cout << "First IFGT (Kt1) took time: " << time_span.count() << " s" << std::endl;

    auto denom_a = Kt1.array() + c; 
    auto Pt1 = (1 - c / denom_a).matrix(); // Pt1 = 1-c*a

    auto Pt1_time = std::chrono::high_resolution_clock::now();
	time_span = std::chrono::duration_cast<std::chrono::duration<double>>(Pt1_time - ifgt1);
    std::cout << "Calculating Pt1 took time: " << time_span.count() << " s" << std::endl;

    ifgt_transform = std::make_unique<IFGT>(fixed_pts_scaled, bandwidth_scaled, epsilon); 
    auto P1 = ifgt_transform->compute_ifgt(moving_pts_scaled, 1 / denom_a); // P1 = Ka 

    auto P1_time = std::chrono::high_resolution_clock::now();
	time_span = std::chrono::duration_cast<std::chrono::duration<double>>(P1_time - Pt1_time);
    std::cout << "IFGT (P1) took time: " << time_span.count() << " s" << std::endl;

    Eigen::MatrixXd PX(M_moving_pts, dim);
    for (int i = 0; i < dim; ++i) {
        auto PX_start = std::chrono::high_resolution_clock::now();

        PX.col(i) = ifgt_transform->compute_ifgt(moving_pts_scaled, fixed_pts.col(i).array() / denom_a); // PX = K(a.*X)

        auto PX_end = std::chrono::high_resolution_clock::now();
        time_span = std::chrono::duration_cast<std::chrono::duration<double>>(PX_end - PX_start);
        std::cout << "IFGT (PX) column " << i << " took time: " << time_span.count() << " s" << std::endl;
    }
    auto L_start = std::chrono::high_resolution_clock::now();
    // objective function estimate
    double L = -log(denom_a).sum() + dim * N_fixed_pts * std::log(sigmaSquared) / 2.0;

    auto L_end = std::chrono::high_resolution_clock::now();
    time_span = std::chrono::duration_cast<std::chrono::duration<double>>(L_end - L_start);
    std::cout << "Calculating L took time: " << time_span.count() << " s" << std::endl;

    return { P1, Pt1, PX, L};
}

CPD_MatrixVector_Products ComputeCPDProductsNaive(const Eigen::MatrixXd & fixed_pts,
                                                    const Eigen::MatrixXd & moving_pts,
                                                    double sigmaSquared, 
                                                    double w) {
    
    int N_fixed_pts = fixed_pts.rows();
    int M_moving_pts = moving_pts.rows();
    int dim = fixed_pts.cols();
    double bandwidth = std::sqrt(2.0 * sigmaSquared);

    double c = w / (1.0 - w) * (double) M_moving_pts / N_fixed_pts * 
                            std::pow(2.0 * M_PI * sigmaSquared, 0.5 * dim); // const in denom of P matrix

    Eigen::MatrixXd N_ones = Eigen::ArrayXd::Ones(N_fixed_pts, 1);
    auto Kt1 = compute_naive_gt(fixed_pts, moving_pts, N_ones, bandwidth);

    auto denom_a = Kt1.array() + c; 
    auto Pt1 = (1 - c / denom_a).matrix(); // Pt1 = 1-c*a

    auto P1 = compute_naive_gt(moving_pts, fixed_pts, 1.0 / denom_a, bandwidth);

    Eigen::MatrixXd PX(M_moving_pts, dim);
    for (int i = 0; i < dim; ++i) {
        PX.col(i) = compute_naive_gt(moving_pts, fixed_pts, fixed_pts.col(i).array() / denom_a, bandwidth); // PX = K(a.*X)
    }

    double L = -log(denom_a).sum() + dim * N_fixed_pts * std::log(sigmaSquared) / 2.0;

    return { P1, Pt1, PX, L};
}
// run this to get L_temp when using E_step_NR
double UpdateNaiveConvergenceL(const Eigen::MatrixXd & postProbTransOne,
                            double sigmaSquared,
                            double w,
                            int N_xPoints,
                            int M_yPoints,
                            int dim) {

    double c = w / (1.0 - w) * (double) M_yPoints / N_xPoints * 
                            std::pow(2.0 * M_PI * sigmaSquared, 0.5 * dim);

    auto denom_a = c / (1 - postProbTransOne.array());

    return -log(denom_a).sum() + dim * N_xPoints * std::log(sigmaSquared) / 2.0;
    
}

double UpdateConvergenceL(const Eigen::MatrixXd & gramMatrix,
                        const Eigen::MatrixXd & W,
                        double L_computed,
                        double lambda) {

    return L_computed + lambda / 2.0 * (W.transpose() * gramMatrix * W).trace();
}

NonRigidCPDTransform
AlignViaNonRigidCPD(CPDParams & params,
            const point_set<double> & moving,
            const point_set<double> & stationary,
            int iter_interval /*= 0*/,
            std::string video /*= "False"*/,
            std::string xyz_outfile /*= "output"*/ ) { 
    
    FUNCINFO("Performing nonrigid CPD");

    std::string temp_xyz_outfile;
    point_set<double> mutable_moving = moving;
    
    Eigen::MatrixXd GetGramMatrix(const Eigen::MatrixXd & yPoints, double betaSquared);
    const auto N_move_points = static_cast<long int>(moving.points.size());
    const auto N_stat_points = static_cast<long int>(stationary.points.size());

    // Prepare working buffers.
    //
    // Stationary point matrix
    Eigen::MatrixXd Y = Eigen::MatrixXd::Zero(N_move_points, params.dimensionality);
    // Moving point matrix
    Eigen::MatrixXd X = Eigen::MatrixXd::Zero(N_stat_points, params.dimensionality); 

    // Fill the X vector with the corresponding points.
    for(long int j = 0; j < N_stat_points; ++j){ // column
        const auto P_stationary = stationary.points[j];
        X(j, 0) = P_stationary.x;
        X(j, 1) = P_stationary.y;
        X(j, 2) = P_stationary.z;
    }

    // Fill the Y vector with the corresponding points.
    for(long int j = 0; j < N_move_points; ++j){ // column
        const auto P_moving = moving.points[j];
        Y(j, 0) = P_moving.x;
        Y(j, 1) = P_moving.y;
        Y(j, 2) = P_moving.z;
    }

    NonRigidCPDTransform transform(N_move_points, params.dimensionality);
    double sigma_squared = Init_Sigma_Squared_NR(X, Y);
    double similarity;
    // double objective = 0;
    // double prev_objective = 0;
    int num_eig = params.ev_ratio * N_stat_points;

    Eigen::MatrixXd vector_matrix = Eigen::MatrixXd::Zero(num_eig, num_eig);
    Eigen::VectorXd value_matrix = Eigen::VectorXd::Zero(num_eig);
    transform.G = GetGramMatrix(Y, params.beta * params.beta);

    if(params.use_low_rank) {
        high_resolution_clock::time_point start = high_resolution_clock::now();
        GetNLargestEigenvalues_V2(transform.G, vector_matrix, value_matrix, num_eig, N_stat_points);
        // GetNLargestEigenvalues(transform.G, vector_matrix, value_matrix, num_eig, N_stat_points, params.power_iter, params.power_tol);
        high_resolution_clock::time_point stop = high_resolution_clock::now();
        duration<double>  time_span = duration_cast<duration<double>>(stop - start);
        FUNCINFO("Excecution took time: " << time_span.count())
    }

    Eigen::MatrixXd postProbOne, postProbTransOne, postProbX;
    Eigen::MatrixXd T;

    Eigen::MatrixXd oneVecRow = Eigen::MatrixXd::Ones(Y.rows(), 1);
    Eigen::MatrixXd oneVecCol = Eigen::MatrixXd::Ones(X.rows(),1);

    double L = 1.0; 

    for (int i = 0; i < params.iterations; i++) {
        FUNCINFO("Iteration: " << i)
        high_resolution_clock::time_point start = high_resolution_clock::now();
        // eventually put this inside the else statement after changing the objective function
        // auto P = E_Step_NR(X, Y, transform.G, transform.W, sigma_squared, params.distribution_weight);
        
        // eventually put this inside the else statement after changing the objective function
        //auto P = E_Step_NR(X, Y, transform.G, transform.W, sigma_squared, params.distribution_weight);

        double L_old = L;

        auto Y_transformed = transform.G * transform.W; // Y_new = Y + GW
        // E step 
        double L_temp = 1.0;
        if(params.use_fgt) {
            // X = fixed points = source points 
	        // Y = moving points = target points
            double epsilon = 1E-3; // smaller epsilon = smaller error (epsilon > 0)
            auto cpd_products = ComputeCPDProductsIfgt(X, Y + Y_transformed, sigma_squared, epsilon, 
                                                        params.distribution_weight);
            postProbX = cpd_products.PX;
            postProbTransOne = cpd_products.Pt1;
            postProbOne = cpd_products.P1;
            L_temp = cpd_products.L;
        } else {
            // calculating postProb is faste than calculating naive matrix vector products
<<<<<<< HEAD
            auto postProb = E_Step_NR(X, Y,transform.G, transform.W, sigma_squared, params.distribution_weight); 
            postProbOne = postProb * oneVecCol;
            postProbTransOne = postProb * oneVecRow;
=======
            auto postProb = E_Step_NR(X, Y,transform.G, transform.W, sigma_squared, params.distribution_weight);
            postProbOne = postProb * oneVecRow;
            postProbTransOne = postProb.transpose() * oneVecRow;
>>>>>>> a855cbe6
            postProbX = postProb * X;
            L_temp = UpdateNaiveConvergenceL(postProbTransOne, sigma_squared, params.distribution_weight, 
                                            X.rows(), Y.rows(), X.cols());
        }

        L = UpdateConvergenceL(transform.G, transform.W, L_temp, params.lambda);

        if(params.use_low_rank) {
            transform.W = LowRankGetW(Y, value_matrix, vector_matrix, postProbOne, postProbX, sigma_squared, params.lambda);

        } else {
            transform.W = GetW(Y, transform.G, postProbOne, postProbX, sigma_squared, params.lambda);
        }

        T = transform.apply_to(Y);
        sigma_squared = SigmaSquared(X, postProbOne, postProbTransOne, postProbX, T);

        FUNCINFO("Sigma Squared: " << sigma_squared);

        if (isnan(sigma_squared)) {
            FUNCINFO("FINAL SIMILARITY: " << similarity);
            break;
        }

        similarity = GetSimilarity_NR(X, Y, transform.G, transform.W);
        FUNCINFO("Similarity: " << similarity);

        // prev_objective = objective;
        double objective_tolerance = abs((L - L_old) / L);
        //objective = GetObjective_NR(X, Y, P, transform.G, transform.W, sigma_squared);
        FUNCINFO("Objective: " << objective_tolerance);

        if (video == "True") {
            if (iter_interval > 0 && i % iter_interval == 0) {
                temp_xyz_outfile = xyz_outfile + "_iter" + std::to_string(i+1) + "_sim" + std::to_string(similarity) + ".xyz";
                std::ofstream PFO(temp_xyz_outfile);
                mutable_moving = moving;
                transform.apply_to(mutable_moving);
                if(!WritePointSetToXYZ(mutable_moving, PFO))
                    FUNCERR("Error writing point set to " << xyz_outfile);
            }
        }

        if (objective_tolerance < params.similarity_threshold || isnan(objective_tolerance) || isnan(sigma_squared)) {
            FUNCINFO("FINAL SIMILARITY: " << similarity);
            break;
        }

        high_resolution_clock::time_point stop = high_resolution_clock::now();
        duration<double>  time_span = duration_cast<duration<double>>(stop - start);
        FUNCINFO("Excecution took time: " << time_span.count())
        start = stop;
    }
    return transform;
}<|MERGE_RESOLUTION|>--- conflicted
+++ resolved
@@ -340,17 +340,8 @@
 
     double bandwidth_scaled = rescale_points(fixed_pts, moving_pts, fixed_pts_scaled, 
                                 moving_pts_scaled, bandwidth);
-<<<<<<< HEAD
-
-    auto bw_scale_end = std::chrono::high_resolution_clock::now();
-	auto time_span = std::chrono::duration_cast<std::chrono::duration<double>>(bw_scale_end - bw_scale_start);
-    std::cout << "Scaling took time: " << time_span.count() << " s" << std::endl;
-
-    Eigen::ArrayXd ones_array = Eigen::ArrayXd::Ones(moving_pts_scaled.rows(),1);
-=======
     
     std::cout << "bandwidth scaled: " << bandwidth_scaled << std::endl;
->>>>>>> 2b58c962a64320a6c1ef886a956571facdc3becf
     auto ifgt_transform = std::make_unique<IFGT>(moving_pts_scaled, bandwidth_scaled, epsilon); // in this case, moving_pts = source_pts
                                                                                                 // because we take the transpose of K(M x N)                                                 
     auto Kt1 = ifgt_transform->compute_ifgt(fixed_pts_scaled);                                       // so we'll get an N x 1 vector for Kt1 
@@ -544,15 +535,9 @@
             L_temp = cpd_products.L;
         } else {
             // calculating postProb is faste than calculating naive matrix vector products
-<<<<<<< HEAD
-            auto postProb = E_Step_NR(X, Y,transform.G, transform.W, sigma_squared, params.distribution_weight); 
-            postProbOne = postProb * oneVecCol;
-            postProbTransOne = postProb * oneVecRow;
-=======
             auto postProb = E_Step_NR(X, Y,transform.G, transform.W, sigma_squared, params.distribution_weight);
             postProbOne = postProb * oneVecRow;
             postProbTransOne = postProb.transpose() * oneVecRow;
->>>>>>> a855cbe6
             postProbX = postProb * X;
             L_temp = UpdateNaiveConvergenceL(postProbTransOne, sigma_squared, params.distribution_weight, 
                                             X.rows(), Y.rows(), X.cols());
