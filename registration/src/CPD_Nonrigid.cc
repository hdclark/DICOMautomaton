#include "YgorFilesDirs.h"    //Needed for Does_File_Exist_And_Can_Be_Read(...), etc..
#include "YgorMisc.h"         //Needed for FUNCINFO, FUNCWARN, FUNCERR macros.
#include "YgorMath.h"         //Needed for samples_1D.
#include "YgorString.h"       //Needed for GetFirstRegex(...)
#include "CPD_Nonrigid.h"
#include <iostream>
#include <chrono>
#include <cmath>
#include <eigen3/Eigen/Core>
#include "YgorMathIOXYZ.h"    //Needed for ReadPointSetFromXYZ.
using namespace std::chrono;

NonRigidCPDTransform::NonRigidCPDTransform(int N_move_points, int dimensionality) {
    this->dim = dimensionality;
    this->W = Eigen::MatrixXd::Zero(N_move_points, this->dim); 
}

void NonRigidCPDTransform::apply_to(point_set<double> &ps) {
    auto N_points = static_cast<long int>(ps.points.size());
    Eigen::MatrixXd Y = Eigen::MatrixXd::Zero(N_points, this->dim); 
    // Fill the X vector with the corresponding points.
    
    for(long int j = 0; j < N_points; ++j) { // column
        auto P = ps.points[j];
        Y(j, 0) = P.x;
        Y(j, 1) = P.y;
        Y(j, 2) = P.z;
    }
    auto Y_hat = apply_to(Y);
    for(long int j = 0; j < N_points; ++j) { // column
        ps.points[j].x = Y_hat(j, 0);
        ps.points[j].y = Y_hat(j, 1);
        ps.points[j].z = Y_hat(j, 2);
    }
}

void NonRigidCPDTransform::write_to( std::ostream &os ) {
    Eigen::MatrixXd m = this->G * this->W;
    int rows = m.rows();
    for(int i = 0; i < rows; i++) {
        for(int j = 0; j < this->dim; j++) {
            os << m(i, j);
            os << " ";
        }
        os << "\n";
    }
}

Eigen::MatrixXd NonRigidCPDTransform::apply_to(const Eigen::MatrixXd & ps) {
    return ps + this->G * this->W;
}

double Init_Sigma_Squared_NR(const Eigen::MatrixXd & xPoints,
            const Eigen::MatrixXd & yPoints) {

    double normSum = 0;
    int nRowsX = xPoints.rows();
    int mRowsY =  yPoints.rows();
    int dim = xPoints.cols();
    
    for (int i = 0; i < nRowsX; i++) {
        const auto xRow = xPoints.row(i).transpose();
        for (int j = 0; j < mRowsY; j++) {
            const auto yRow = yPoints.row(j).transpose();
            auto rowDiff = xRow - yRow;
            normSum += rowDiff.squaredNorm();
        }
    }

    return normSum / (nRowsX * mRowsY * dim);
}

Eigen::MatrixXd GetGramMatrix(const Eigen::MatrixXd & yPoints, double betaSquared) {
    int mRowsY = yPoints.rows();
    double expArg;
    Eigen::MatrixXd gramMatrix = Eigen::MatrixXd::Zero(mRowsY,mRowsY);
    Eigen::MatrixXd tempVector;
    
    for (int i = 0; i < mRowsY; ++i) {
        for (int j = 0; j < mRowsY; ++j) {
            tempVector = yPoints.row(i) - yPoints.row(j);
            expArg = - 1 / (2 * betaSquared) * tempVector.squaredNorm();
            gramMatrix(i,j) = exp(expArg);
        }
    }

    return gramMatrix;
}

double GetSimilarity_NR(const Eigen::MatrixXd & xPoints,
            const Eigen::MatrixXd & yPoints,
            const Eigen::MatrixXd & gramMatrix,
            const Eigen::MatrixXd & W) {
    
    int mRowsY = yPoints.rows();
    int nRowsX = xPoints.rows(); 
    Eigen::MatrixXd alignedYPoints = AlignedPointSet_NR(yPoints, gramMatrix, W);
    Eigen::MatrixXd tempVector;

    double sum = 0;
    double min_distance = -1;
    for (int m = 0; m < mRowsY; ++m) {
        min_distance = -1;
        for (int n = 0; n < nRowsX; ++n) {
            tempVector = xPoints.row(n) - alignedYPoints.row(m);
            if (min_distance < 0 || tempVector.norm() < min_distance) {
                min_distance = tempVector.norm();
            }
        }
        sum += min_distance;
    }

    sum = sum / (mRowsY * 1.00);

    return sum;
}

double GetObjective_NR(const Eigen::MatrixXd & xPoints,
            const Eigen::MatrixXd & yPoints,
            const Eigen::MatrixXd & postProb,
            const Eigen::MatrixXd & gramMatrix,
            const Eigen::MatrixXd & W,
            double sigmaSquared) {
    
    int mRowsY = yPoints.rows();
    int nRowsX = xPoints.rows(); 
    double dimensionality = xPoints.cols();
    double Np = postProb.sum();
    Eigen::MatrixXd alignedYPoints = AlignedPointSet_NR(yPoints, gramMatrix, W);
    Eigen::MatrixXd tempVector;
    double leftSum = 0;
    for (int m = 0; m < mRowsY; ++m) {
        for (int n = 0; n < nRowsX; ++n) {
            tempVector = xPoints.row(n) - alignedYPoints.row(m);
            leftSum += postProb(m,n) * tempVector.squaredNorm();
        }
    }
    leftSum = leftSum / (2.0 * sigmaSquared);
    double rightSum = Np * dimensionality / 2.0 * log(sigmaSquared);
    return leftSum + rightSum;
}

Eigen::MatrixXd E_Step_NR(const Eigen::MatrixXd & xPoints,
            const Eigen::MatrixXd & yPoints,
            const Eigen::MatrixXd & gramMatrix,
            const Eigen::MatrixXd & W,
            double sigmaSquared,
            double w) {
    Eigen::MatrixXd postProb = Eigen::MatrixXd::Zero(yPoints.rows(),xPoints.rows());
    Eigen::MatrixXd expMat = Eigen::MatrixXd::Zero(yPoints.rows(),xPoints.rows());

    Eigen::MatrixXd tempVector;
    double expArg;
    double numerator;
    double denominator;

    int mRowsY = yPoints.rows();
    int nRowsX = xPoints.rows();
    int dimensionality = yPoints.cols();

    for (int m = 0; m < mRowsY; ++m) {
        tempVector = yPoints.row(m) + gramMatrix.row(m) * W;
        for (int n = 0; n < nRowsX; ++n) {
            expArg = - 1 / (2 * sigmaSquared) * (xPoints.row(n) - tempVector).squaredNorm();
            expMat(m,n) = exp(expArg);
        }
    }

    for (int n = 0; n < nRowsX; ++n) {
        denominator = expMat.col(n).sum() + 
                          pow((2 * M_PI * sigmaSquared),((double)(dimensionality/2.0))) * (w/(1-w)) * (double)(mRowsY / nRowsX);
        for (int m = 0; m < mRowsY; ++m) {
            numerator = expMat(m,n);
            postProb(m,n) = numerator / denominator;
        }
    }

    return postProb;
}

Eigen::MatrixXd GetW(const Eigen::MatrixXd & yPoints,
            const Eigen::MatrixXd & gramMatrix,
            const Eigen::MatrixXd & postProbOne,
            const Eigen::MatrixXd & postProbX,
            double sigmaSquared,
            double lambda){
    
    high_resolution_clock::time_point start = high_resolution_clock::now();
    high_resolution_clock::time_point stop;
    duration<double> time_span;

    stop = high_resolution_clock::now();
    time_span = duration_cast<duration<double>>(stop - start);
    FUNCINFO("4 Excecution took time: " << time_span.count())
    Eigen::MatrixXd postProbInvDiag = ((postProbOne).asDiagonal()).inverse(); // d(P1)^-1
    stop = high_resolution_clock::now();
    time_span = duration_cast<duration<double>>(stop - start);
    FUNCINFO("4 Excecution took time: " << time_span.count())
    Eigen::MatrixXd A = gramMatrix + lambda * sigmaSquared * postProbInvDiag;
    Eigen::MatrixXd b = postProbInvDiag * postProbX - yPoints;

    return A.llt().solve(b); // assumes A is positive definite, uses llt decomposition
}

Eigen::MatrixXd LowRankGetW(const Eigen::MatrixXd & yPoints,
            const Eigen::VectorXd & gramValues,
            const Eigen::MatrixXd & gramVectors,
            const Eigen::MatrixXd & postProbOne,
            const Eigen::MatrixXd & postProbX,
            double sigmaSquared,
            double lambda) {
    high_resolution_clock::time_point start = high_resolution_clock::now();
    high_resolution_clock::time_point stop;
    duration<double> time_span;
    double coef = 1/(lambda * sigmaSquared);
    stop = high_resolution_clock::now();
    time_span = duration_cast<duration<double>>(stop - start);
    FUNCINFO("4 Excecution took time: " << time_span.count())
    Eigen::MatrixXd postProbInvDiag = ((postProbOne).asDiagonal()).inverse(); // d(P1)^-1
    stop = high_resolution_clock::now();
    time_span = duration_cast<duration<double>>(stop - start);
    FUNCINFO("3 Excecution took time: " << time_span.count())
    Eigen::MatrixXd first = coef * (postProbOne).asDiagonal();
    stop = high_resolution_clock::now();
    time_span = duration_cast<duration<double>>(stop - start);
    FUNCINFO("1 Excecution took time: " << time_span.count())
    Eigen::MatrixXd invertedValues = gramValues.asDiagonal().inverse();
    stop = high_resolution_clock::now();
    time_span = duration_cast<duration<double>>(stop - start);
    FUNCINFO("2 Excecution took time: " << time_span.count())
    Eigen::MatrixXd toInvert = invertedValues + coef * gramVectors.transpose()*(postProbOne).asDiagonal()*gramVectors;
    stop = high_resolution_clock::now();
    time_span = duration_cast<duration<double>>(stop - start);
    FUNCINFO("6 Excecution took time: " << time_span.count())
    Eigen::MatrixXd inverted = toInvert.llt().solve(Eigen::MatrixXd::Identity(gramValues.size(), gramValues.size()));
    Eigen::MatrixXd b = postProbInvDiag * postProbX - yPoints;
    stop = high_resolution_clock::now();
    time_span = duration_cast<duration<double>>(stop - start);
    FUNCINFO("2 Excecution took time: " << time_span.count())
    return (first - pow(coef, 2) * (postProbOne).asDiagonal() * gramVectors * inverted * gramVectors.transpose() * (postProbOne).asDiagonal()) * b;
}

Eigen::MatrixXd AlignedPointSet_NR(const Eigen::MatrixXd & yPoints,
            const Eigen::MatrixXd & gramMatrix,
            const Eigen::MatrixXd & W){

    return yPoints + (gramMatrix * W);
}

double SigmaSquared(const Eigen::MatrixXd & xPoints,
            const Eigen::MatrixXd & postProbOne,
            const Eigen::MatrixXd & postProbTransOne,
            const Eigen::MatrixXd & postProbX,
            const Eigen::MatrixXd & transformedPoints){

    int dim = xPoints.cols();
    double Np = postProbOne.sum();
    double firstTerm = (double)(xPoints.transpose() * (postProbTransOne).asDiagonal() * xPoints).trace();
    double secondTerm = (double)(2 * ((postProbX).transpose() * transformedPoints).trace());
    double thirdTerm = (double)(transformedPoints.transpose() * (postProbOne).asDiagonal() * transformedPoints).trace();
    return (firstTerm - secondTerm + thirdTerm) / (Np * dim);
}

void GetNLargestEigenvalues_V2(const Eigen::MatrixXd & m,
            Eigen::MatrixXd & vector_matrix,
            Eigen::VectorXd & value_matrix,
            int num_eig,
            int size) {
    Eigen::SelfAdjointEigenSolver<Eigen::MatrixXd> solver(m);
    Eigen::VectorXd values = solver.eigenvalues();
    Eigen::MatrixXd vectors = solver.eigenvectors();
    value_matrix = values.tail(num_eig);
    vector_matrix = vectors.block(0, size - num_eig, size, num_eig);
}

void GetNLargestEigenvalues(const Eigen::MatrixXd & m,
            Eigen::MatrixXd & vector_matrix,
            Eigen::VectorXd & value_matrix,
            int num_eig,
            int size,
            int power_iter,
            double power_tol) {
    double ev;
    Eigen::MatrixXd working_m = m.replicate(1, 1);
    Eigen::VectorXd working_v = Eigen::VectorXd::Random(size);
    FUNCINFO(num_eig)
    for(int i = 0; i < num_eig; i++) {
        working_v = Eigen::VectorXd::Random(size);
        ev = PowerIteration(working_m, working_v, power_iter, power_tol);
        value_matrix(i) = ev; 
        Eigen::VectorXd v = working_v;

        vector_matrix.col(i) = v;
        working_m = working_m-ev * working_v * working_v.transpose();
    }
}

double PowerIteration(const Eigen::MatrixXd & m,
            Eigen::VectorXd & v, 
            int num_iter,
            double tolerance) {
    double norm;
    double prev_ev = 0;
    double ev = 0;
    Eigen::VectorXd new_v;
    v.normalize();
    for (int i =0; i < num_iter; i++) {
        prev_ev = ev;
        new_v = m * v;
        ev = v.dot(new_v);
        norm = new_v.norm();
        v = new_v / norm;
        if(abs(ev - prev_ev) < tolerance) {
            break;
        }
    }
    return ev;
}

// Y = target_pts = moving_pts
// X = source_pts = fixed_pts (in general)
// epsilon is error, w is a parameter from cpd
CPD_MatrixVector_Products ComputeCPDProductsIfgt(const Eigen::MatrixXd & fixed_pts,
                                                    const Eigen::MatrixXd & moving_pts,
                                                    double sigmaSquared, 
                                                    double epsilon,
                                                    double w) {
    
    int N_fixed_pts = fixed_pts.rows();
    int M_moving_pts = moving_pts.rows();
    int dim = fixed_pts.cols();
    double bandwidth = std::sqrt(2.0 * sigmaSquared);

    double c = w / (1.0 - w) * (double) M_moving_pts / N_fixed_pts * 
                            std::pow(2.0 * M_PI * sigmaSquared, 0.5 * dim); // const in denom of P matrix
    
    Eigen::MatrixXd fixed_pts_scaled;
    Eigen::MatrixXd moving_pts_scaled;
    
    auto bw_scale_start = std::chrono::high_resolution_clock::now();

    double bandwidth_scaled = rescale_points(fixed_pts, moving_pts, fixed_pts_scaled, 
                                moving_pts_scaled, bandwidth);
    
    std::cout << "bandwidth scaled: " << bandwidth_scaled << std::endl;
    auto ifgt_transform = std::make_unique<IFGT>(moving_pts_scaled, bandwidth_scaled, epsilon); // in this case, moving_pts = source_pts
                                                                                                // because we take the transpose of K(M x N)                                                 
    auto Kt1 = ifgt_transform->compute_ifgt(fixed_pts_scaled);                                       // so we'll get an N x 1 vector for Kt1 


    auto ifgt1 = std::chrono::high_resolution_clock::now();
	time_span = std::chrono::duration_cast<std::chrono::duration<double>>(ifgt1 - bw_scale_end);
    std::cout << "First IFGT (Kt1) took time: " << time_span.count() << " s" << std::endl;

    auto denom_a = Kt1.array() + c; 
    auto Pt1 = (1 - c / denom_a).matrix(); // Pt1 = 1-c*a

    auto Pt1_time = std::chrono::high_resolution_clock::now();
	time_span = std::chrono::duration_cast<std::chrono::duration<double>>(Pt1_time - ifgt1);
    std::cout << "Calculating Pt1 took time: " << time_span.count() << " s" << std::endl;

    ifgt_transform = std::make_unique<IFGT>(fixed_pts_scaled, bandwidth_scaled, epsilon); 
    auto P1 = ifgt_transform->compute_ifgt(moving_pts_scaled, 1 / denom_a); // P1 = Ka 

    auto P1_time = std::chrono::high_resolution_clock::now();
	time_span = std::chrono::duration_cast<std::chrono::duration<double>>(P1_time - Pt1_time);
    std::cout << "IFGT (P1) took time: " << time_span.count() << " s" << std::endl;

    Eigen::MatrixXd PX(M_moving_pts, dim);
    for (int i = 0; i < dim; ++i) {
        auto PX_start = std::chrono::high_resolution_clock::now();

        PX.col(i) = ifgt_transform->compute_ifgt(moving_pts_scaled, fixed_pts.col(i).array() / denom_a); // PX = K(a.*X)

        auto PX_end = std::chrono::high_resolution_clock::now();
        time_span = std::chrono::duration_cast<std::chrono::duration<double>>(PX_end - PX_start);
        std::cout << "IFGT (PX) column " << i << " took time: " << time_span.count() << " s" << std::endl;
    }
    auto L_start = std::chrono::high_resolution_clock::now();
    // objective function estimate
    double L = -log(denom_a).sum() + dim * N_fixed_pts * std::log(sigmaSquared) / 2.0;

    auto L_end = std::chrono::high_resolution_clock::now();
    time_span = std::chrono::duration_cast<std::chrono::duration<double>>(L_end - L_start);
    std::cout << "Calculating L took time: " << time_span.count() << " s" << std::endl;

    return { P1, Pt1, PX, L};
}

CPD_MatrixVector_Products ComputeCPDProductsNaive(const Eigen::MatrixXd & fixed_pts,
                                                    const Eigen::MatrixXd & moving_pts,
                                                    double sigmaSquared, 
                                                    double w) {
    
    int N_fixed_pts = fixed_pts.rows();
    int M_moving_pts = moving_pts.rows();
    int dim = fixed_pts.cols();
    double bandwidth = std::sqrt(2.0 * sigmaSquared);

    double c = w / (1.0 - w) * (double) M_moving_pts / N_fixed_pts * 
                            std::pow(2.0 * M_PI * sigmaSquared, 0.5 * dim); // const in denom of P matrix

    Eigen::MatrixXd N_ones = Eigen::ArrayXd::Ones(N_fixed_pts, 1);
    auto Kt1 = compute_naive_gt(fixed_pts, moving_pts, N_ones, bandwidth);

    auto denom_a = Kt1.array() + c; 
    auto Pt1 = (1 - c / denom_a).matrix(); // Pt1 = 1-c*a

    auto P1 = compute_naive_gt(moving_pts, fixed_pts, 1.0 / denom_a, bandwidth);

    Eigen::MatrixXd PX(M_moving_pts, dim);
    for (int i = 0; i < dim; ++i) {
        PX.col(i) = compute_naive_gt(moving_pts, fixed_pts, fixed_pts.col(i).array() / denom_a, bandwidth); // PX = K(a.*X)
    }

    double L = -log(denom_a).sum() + dim * N_fixed_pts * std::log(sigmaSquared) / 2.0;

    return { P1, Pt1, PX, L};
}
// run this to get L_temp when using E_step_NR
double UpdateNaiveConvergenceL(const Eigen::MatrixXd & postProbTransOne,
                            double sigmaSquared,
                            double w,
                            int N_xPoints,
                            int M_yPoints,
                            int dim) {

    double c = w / (1.0 - w) * (double) M_yPoints / N_xPoints * 
                            std::pow(2.0 * M_PI * sigmaSquared, 0.5 * dim);

    auto denom_a = c / (1 - postProbTransOne.array());

    return -log(denom_a).sum() + dim * N_xPoints * std::log(sigmaSquared) / 2.0;
    
}

double UpdateConvergenceL(const Eigen::MatrixXd & gramMatrix,
                        const Eigen::MatrixXd & W,
                        double L_computed,
                        double lambda) {

    return L_computed + lambda / 2.0 * (W.transpose() * gramMatrix * W).trace();
}

NonRigidCPDTransform
AlignViaNonRigidCPD(CPDParams & params,
            const point_set<double> & moving,
            const point_set<double> & stationary,
            int iter_interval /*= 0*/,
            std::string video /*= "False"*/,
            std::string xyz_outfile /*= "output"*/ ) { 
    
    FUNCINFO("Performing nonrigid CPD");

    std::string temp_xyz_outfile;
    point_set<double> mutable_moving = moving;
    
    Eigen::MatrixXd GetGramMatrix(const Eigen::MatrixXd & yPoints, double betaSquared);
    const auto N_move_points = static_cast<long int>(moving.points.size());
    const auto N_stat_points = static_cast<long int>(stationary.points.size());

    // Prepare working buffers.
    //
    // Stationary point matrix
    Eigen::MatrixXd Y = Eigen::MatrixXd::Zero(N_move_points, params.dimensionality);
    // Moving point matrix
    Eigen::MatrixXd X = Eigen::MatrixXd::Zero(N_stat_points, params.dimensionality); 

    // Fill the X vector with the corresponding points.
    for(long int j = 0; j < N_stat_points; ++j){ // column
        const auto P_stationary = stationary.points[j];
        X(j, 0) = P_stationary.x;
        X(j, 1) = P_stationary.y;
        X(j, 2) = P_stationary.z;
    }

    // Fill the Y vector with the corresponding points.
    for(long int j = 0; j < N_move_points; ++j){ // column
        const auto P_moving = moving.points[j];
        Y(j, 0) = P_moving.x;
        Y(j, 1) = P_moving.y;
        Y(j, 2) = P_moving.z;
    }

    NonRigidCPDTransform transform(N_move_points, params.dimensionality);
    double sigma_squared = Init_Sigma_Squared_NR(X, Y);
    double similarity;
    // double objective = 0;
    // double prev_objective = 0;
    int num_eig = params.ev_ratio * N_stat_points;

    Eigen::MatrixXd vector_matrix = Eigen::MatrixXd::Zero(num_eig, num_eig);
    Eigen::VectorXd value_matrix = Eigen::VectorXd::Zero(num_eig);
    transform.G = GetGramMatrix(Y, params.beta * params.beta);

    if(params.use_low_rank) {
        high_resolution_clock::time_point start = high_resolution_clock::now();
        GetNLargestEigenvalues_V2(transform.G, vector_matrix, value_matrix, num_eig, N_stat_points);
        // GetNLargestEigenvalues(transform.G, vector_matrix, value_matrix, num_eig, N_stat_points, params.power_iter, params.power_tol);
        high_resolution_clock::time_point stop = high_resolution_clock::now();
        duration<double>  time_span = duration_cast<duration<double>>(stop - start);
        FUNCINFO("Excecution took time: " << time_span.count())
    }

    Eigen::MatrixXd postProbOne, postProbTransOne, postProbX;
    Eigen::MatrixXd T;

    Eigen::MatrixXd oneVecRow = Eigen::MatrixXd::Ones(Y.rows(), 1);
    Eigen::MatrixXd oneVecCol = Eigen::MatrixXd::Ones(X.rows(),1);

    double L = 1.0; 
<<<<<<< HEAD
    high_resolution_clock::time_point start = high_resolution_clock::now();
    std::ofstream os(xyz_outfile + "_stats.csv");
=======

>>>>>>> 45d60c70
    for (int i = 0; i < params.iterations; i++) {
        FUNCINFO("Iteration: " << i)
        high_resolution_clock::time_point start = high_resolution_clock::now();
        // eventually put this inside the else statement after changing the objective function
        // auto P = E_Step_NR(X, Y, transform.G, transform.W, sigma_squared, params.distribution_weight);
        
        // eventually put this inside the else statement after changing the objective function
        //auto P = E_Step_NR(X, Y, transform.G, transform.W, sigma_squared, params.distribution_weight);

        double L_old = L;

        auto Y_transformed = transform.G * transform.W; // Y_new = Y + GW
        // E step 
        double L_temp = 1.0;
        if(params.use_fgt) {
            // X = fixed points = source points 
	        // Y = moving points = target points
            double epsilon = 1E-3; // smaller epsilon = smaller error (epsilon > 0)
            auto cpd_products = ComputeCPDProductsIfgt(X, Y + Y_transformed, sigma_squared, epsilon, 
                                                        params.distribution_weight);
            postProbX = cpd_products.PX;
            postProbTransOne = cpd_products.Pt1;
            postProbOne = cpd_products.P1;
            L_temp = cpd_products.L;
        } else {
            // calculating postProb is faste than calculating naive matrix vector products
            auto postProb = E_Step_NR(X, Y,transform.G, transform.W, sigma_squared, params.distribution_weight);
            postProbOne = postProb * oneVecRow;
            postProbTransOne = postProb.transpose() * oneVecRow;
            postProbX = postProb * X;
            L_temp = UpdateNaiveConvergenceL(postProbTransOne, sigma_squared, params.distribution_weight, 
                                            X.rows(), Y.rows(), X.cols());
        }

        L = UpdateConvergenceL(transform.G, transform.W, L_temp, params.lambda);

        if(params.use_low_rank) {
            transform.W = LowRankGetW(Y, value_matrix, vector_matrix, postProbOne, postProbX, sigma_squared, params.lambda);

        } else {
            transform.W = GetW(Y, transform.G, postProbOne, postProbX, sigma_squared, params.lambda);
        }

        T = transform.apply_to(Y);
        sigma_squared = SigmaSquared(X, postProbOne, postProbTransOne, postProbX, T);

        FUNCINFO("Sigma Squared: " << sigma_squared);

        if (isnan(sigma_squared)) {
            FUNCINFO("FINAL SIMILARITY: " << similarity);
            break;
        }

        similarity = GetSimilarity_NR(X, Y, transform.G, transform.W);
        FUNCINFO("Similarity: " << similarity);

        // prev_objective = objective;
        double objective_tolerance = abs((L - L_old) / L);
        //objective = GetObjective_NR(X, Y, P, transform.G, transform.W, sigma_squared);
        FUNCINFO("Objective: " << objective_tolerance);

        if (video == "True") {
            if (iter_interval > 0 && i % iter_interval == 0) {
                temp_xyz_outfile = xyz_outfile + "_iter" + std::to_string(i+1) + "_sim" + std::to_string(similarity) + ".xyz";
                std::ofstream PFO(temp_xyz_outfile);
                mutable_moving = moving;
                transform.apply_to(mutable_moving);
                if(!WritePointSetToXYZ(mutable_moving, PFO))
                    FUNCERR("Error writing point set to " << xyz_outfile);
            }
        }

        if (objective_tolerance < params.similarity_threshold || isnan(objective_tolerance) || isnan(sigma_squared)) {
            FUNCINFO("FINAL SIMILARITY: " << similarity);
            break;
        }

        high_resolution_clock::time_point stop = high_resolution_clock::now();
        duration<double>  time_span = duration_cast<duration<double>>(stop - start);
        FUNCINFO("Excecution took time: " << time_span.count())
<<<<<<< HEAD
        os << i+1 << "," << time_span.count() << "," << similarity << "," << temp_xyz_outfile << "\n";
=======
        start = stop;
>>>>>>> 45d60c70
    }
    return transform;
}<|MERGE_RESOLUTION|>--- conflicted
+++ resolved
@@ -509,12 +509,8 @@
     Eigen::MatrixXd oneVecCol = Eigen::MatrixXd::Ones(X.rows(),1);
 
     double L = 1.0; 
-<<<<<<< HEAD
     high_resolution_clock::time_point start = high_resolution_clock::now();
     std::ofstream os(xyz_outfile + "_stats.csv");
-=======
-
->>>>>>> 45d60c70
     for (int i = 0; i < params.iterations; i++) {
         FUNCINFO("Iteration: " << i)
         high_resolution_clock::time_point start = high_resolution_clock::now();
@@ -595,11 +591,7 @@
         high_resolution_clock::time_point stop = high_resolution_clock::now();
         duration<double>  time_span = duration_cast<duration<double>>(stop - start);
         FUNCINFO("Excecution took time: " << time_span.count())
-<<<<<<< HEAD
         os << i+1 << "," << time_span.count() << "," << similarity << "," << temp_xyz_outfile << "\n";
-=======
-        start = stop;
->>>>>>> 45d60c70
     }
     return transform;
 }